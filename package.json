{
  "name": "island",
<<<<<<< HEAD
  "version": "1.6.0-dev",
=======
  "version": "1.5.0",
>>>>>>> 7ee1e51a
  "description": "A package suite for building microservice using TypeScript.",
  "main": "dist/index.js",
  "typings": "dist/index.d.ts",
  "author": "wokim <wonshikkim.kr@gmail.com>",
  "contributors": [
    "heycalmdown <hey.calmdown@gmail.com>"
  ],
  "scripts": {
    "prepublish": "gulp build",
    "build": "gulp build",
    "watch": "gulp build && gulp watch",
    "clean": "gulp clean",
    "test": "gulp build && DEBUG=* jasmine",
    "coverage": "gulp coverage"
  },
  "dependencies": {
    "@types/amqplib": "^0.5.0",
    "@types/bl": "^0.8.30",
    "@types/bluebird": "^3.0.35",
    "@types/inversify": "2.0.32",
    "@types/jasmine": "^2.5.37",
    "@types/jsonwebtoken": "^7.1.33",
    "@types/lodash": "4.14.56",
    "@types/mongoose": "^4.5.41",
    "@types/msgpack5": "^3.4.0",
    "@types/uuid": "^2.0.29",
    "@types/qs": "^6.2.30",
    "@types/redis": "^0.12.32",
    "@types/restify": "^2.0.34",
    "@types/socket.io": "^1.4.27",
    "@types/winston": "^0.0.32",
    "amqplib": "^0.4.2",
    "bluebird": "<3.0.0",
    "cls-bluebird": "^2.0.1",
    "cls-mongoose": "^2.0.1",
    "continuation-local-storage": "^3.2.0",
    "debug": "^2.2.0",
    "dns-consul": "^1.0.0",
    "inversify": "2.0.0-beta.5",
    "island-di": "^1.1.0",
    "island-loggers": "^1.0.0",
    "lodash": "^4.16.1",
    "mongoose": "^4.6.1",
    "msgpack5": "^3.4.0",
    "uuid": "^3.0.1",
    "qs": "^6.2.1",
    "redis": "^2.6.2",
    "redis-bluebird": "http://github.com/heycalmdown/redis-bluebird/tarball/master",
    "reflect-metadata": "^0.1.8",
    "restify": "^4.1.1",
    "schema-inspector": "^1.6.6",
    "socket.io": "^1.4.8",
    "source-map-support": "^0.4.2",
    "winston": "^2.2.0"
  },
  "devDependencies": {
    "gulp": "^3.9.1",
    "gulp-istanbul": "^1.1.1",
    "gulp-jasmine": "^2.4.1",
    "gulp-sourcemaps": "^1.6.0",
    "gulp-tslint": "^7.0.1",
    "remap-istanbul": "^0.6.4",
    "std-mocks": "^1.0.1",
    "tslint": "^4.3.1",
    "typescript": "<2.2"
  }
}<|MERGE_RESOLUTION|>--- conflicted
+++ resolved
@@ -1,10 +1,6 @@
 {
   "name": "island",
-<<<<<<< HEAD
   "version": "1.6.0-dev",
-=======
-  "version": "1.5.0",
->>>>>>> 7ee1e51a
   "description": "A package suite for building microservice using TypeScript.",
   "main": "dist/index.js",
   "typings": "dist/index.d.ts",
